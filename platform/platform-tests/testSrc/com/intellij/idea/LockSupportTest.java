/*
 * Copyright 2000-2015 JetBrains s.r.o.
 *
 * Licensed under the Apache License, Version 2.0 (the "License");
 * you may not use this file except in compliance with the License.
 * You may obtain a copy of the License at
 *
 * http://www.apache.org/licenses/LICENSE-2.0
 *
 * Unless required by applicable law or agreed to in writing, software
 * distributed under the License is distributed on an "AS IS" BASIS,
 * WITHOUT WARRANTIES OR CONDITIONS OF ANY KIND, either express or implied.
 * See the License for the specific language governing permissions and
 * limitations under the License.
 */
package com.intellij.idea;

import com.intellij.openapi.util.SystemInfo;
import com.intellij.openapi.util.io.FileUtil;
import org.jetbrains.annotations.NotNull;
import org.junit.After;
import org.junit.Before;
import org.junit.Test;

import java.io.File;
import java.io.IOException;
import java.util.ArrayList;
import java.util.List;
import java.util.Locale;

import static org.hamcrest.CoreMatchers.equalTo;
import static org.hamcrest.CoreMatchers.is;
import static org.hamcrest.MatcherAssert.assertThat;
import static org.junit.Assume.assumeThat;

public class LockSupportTest {
  private File myTempDir = null;

  @Before
  public void setUp() throws IOException {
    myTempDir = FileUtil.createTempDirectory("LockSupportTest.", ".tmp", false);
  }

  @After
  public void tearDown() {
    if (myTempDir != null) {
      FileUtil.delete(myTempDir);
      myTempDir = null;
    }
  }

  @Test(timeout = 30000)
<<<<<<< HEAD
  public void testUseCanonicalPathLock() {
=======
  public void testUseCanonicalPathLock() throws Exception {
>>>>>>> 4849f517
    assumeThat(SystemInfo.isFileSystemCaseSensitive, is(false));

    String path1 = myTempDir.getPath();
    String path2 = path1.toUpperCase(Locale.ENGLISH);

    SocketLock lock1 = new SocketLock(path1 + "/c", path1 + "/s");
    SocketLock lock2 = new SocketLock(path2 + "/c", path2 + "/s");
    try {
      lock1.lock();
      assertThat(lock2.lock(), equalTo(SocketLock.ActivateStatus.ACTIVATED));
    }
    finally {
      lock1.dispose();
      lock2.dispose();
    }
  }

  @Test(timeout = 30000)
<<<<<<< HEAD
  public void testLock() {
=======
  public void testLock() throws Exception {
>>>>>>> 4849f517
    SocketLock lock = new SocketLock(myTempDir.getPath() + "/c", myTempDir.getPath() + "/s");
    try {
      assertThat(lock.lock(), equalTo(SocketLock.ActivateStatus.NO_INSTANCE));
    }
    finally {
      lock.dispose();
    }
  }

  @Test(timeout = 30000)
<<<<<<< HEAD
  public void testTwoLocks() {
    List<SocketLock> toClose = new ArrayList<SocketLock>();
=======
  public void testTwoLocks() throws Exception {
    List<SocketLock> toClose = new ArrayList<>();
>>>>>>> 4849f517
    try {
      assertThat(createLock(toClose, myTempDir, "1", "1-").lock(), equalTo(SocketLock.ActivateStatus.NO_INSTANCE));
      assertThat(createLock(toClose, myTempDir, "1.1", "1-1").lock(), equalTo(SocketLock.ActivateStatus.NO_INSTANCE));
      assertThat(createLock(toClose, myTempDir, "2", "2-").lock(), equalTo(SocketLock.ActivateStatus.NO_INSTANCE));

      assertThat(createLock(toClose, myTempDir, "2", "2-").lock(), equalTo(SocketLock.ActivateStatus.ACTIVATED));
      assertThat(createLock(toClose, myTempDir, "1", "1-").lock(), equalTo(SocketLock.ActivateStatus.ACTIVATED));
      assertThat(createLock(toClose, myTempDir, "1.1", "1-1").lock(), equalTo(SocketLock.ActivateStatus.ACTIVATED));
    }
    finally {
<<<<<<< HEAD
      for (SocketLock lock : toClose) {
        lock.dispose();
      }
=======
      toClose.forEach(SocketLock::dispose);
>>>>>>> 4849f517
    }
  }

  @NotNull
  private static SocketLock createLock(@NotNull List<SocketLock> toClose, @NotNull File dir, @NotNull String c, @NotNull String s) {
    SocketLock lock = new SocketLock(dir.getPath() + "/" + c, dir.getPath() + "/" + s);
    toClose.add(lock);
    return lock;
  }

  @Test(timeout = 30000)
<<<<<<< HEAD
  public void testDispose() {
=======
  public void testDispose() throws Exception {
>>>>>>> 4849f517
    SocketLock lock1 = new SocketLock(myTempDir.getPath() + "/1", myTempDir.getPath() + "/1-");
    SocketLock lock2 = new SocketLock(myTempDir.getPath() + "/1", myTempDir.getPath() + "/1-");

    assertThat(lock1.lock(), equalTo(SocketLock.ActivateStatus.NO_INSTANCE));
    assertThat(lock2.lock(), equalTo(SocketLock.ActivateStatus.ACTIVATED));

    lock1.dispose();
    assertThat(lock2.lock(), equalTo(SocketLock.ActivateStatus.NO_INSTANCE));
    lock2.dispose();
  }
}<|MERGE_RESOLUTION|>--- conflicted
+++ resolved
@@ -50,11 +50,7 @@
   }
 
   @Test(timeout = 30000)
-<<<<<<< HEAD
-  public void testUseCanonicalPathLock() {
-=======
   public void testUseCanonicalPathLock() throws Exception {
->>>>>>> 4849f517
     assumeThat(SystemInfo.isFileSystemCaseSensitive, is(false));
 
     String path1 = myTempDir.getPath();
@@ -73,11 +69,7 @@
   }
 
   @Test(timeout = 30000)
-<<<<<<< HEAD
-  public void testLock() {
-=======
   public void testLock() throws Exception {
->>>>>>> 4849f517
     SocketLock lock = new SocketLock(myTempDir.getPath() + "/c", myTempDir.getPath() + "/s");
     try {
       assertThat(lock.lock(), equalTo(SocketLock.ActivateStatus.NO_INSTANCE));
@@ -88,13 +80,8 @@
   }
 
   @Test(timeout = 30000)
-<<<<<<< HEAD
-  public void testTwoLocks() {
-    List<SocketLock> toClose = new ArrayList<SocketLock>();
-=======
   public void testTwoLocks() throws Exception {
     List<SocketLock> toClose = new ArrayList<>();
->>>>>>> 4849f517
     try {
       assertThat(createLock(toClose, myTempDir, "1", "1-").lock(), equalTo(SocketLock.ActivateStatus.NO_INSTANCE));
       assertThat(createLock(toClose, myTempDir, "1.1", "1-1").lock(), equalTo(SocketLock.ActivateStatus.NO_INSTANCE));
@@ -105,13 +92,7 @@
       assertThat(createLock(toClose, myTempDir, "1.1", "1-1").lock(), equalTo(SocketLock.ActivateStatus.ACTIVATED));
     }
     finally {
-<<<<<<< HEAD
-      for (SocketLock lock : toClose) {
-        lock.dispose();
-      }
-=======
       toClose.forEach(SocketLock::dispose);
->>>>>>> 4849f517
     }
   }
 
@@ -123,11 +104,7 @@
   }
 
   @Test(timeout = 30000)
-<<<<<<< HEAD
-  public void testDispose() {
-=======
   public void testDispose() throws Exception {
->>>>>>> 4849f517
     SocketLock lock1 = new SocketLock(myTempDir.getPath() + "/1", myTempDir.getPath() + "/1-");
     SocketLock lock2 = new SocketLock(myTempDir.getPath() + "/1", myTempDir.getPath() + "/1-");
 
