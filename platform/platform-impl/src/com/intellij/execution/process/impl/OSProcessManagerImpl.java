/*
 * Copyright 2000-2015 JetBrains s.r.o.
 *
 * Licensed under the Apache License, Version 2.0 (the "License");
 * you may not use this file except in compliance with the License.
 * You may obtain a copy of the License at
 *
 * http://www.apache.org/licenses/LICENSE-2.0
 *
 * Unless required by applicable law or agreed to in writing, software
 * distributed under the License is distributed on an "AS IS" BASIS,
 * WITHOUT WARRANTIES OR CONDITIONS OF ANY KIND, either express or implied.
 * See the License for the specific language governing permissions and
 * limitations under the License.
 */
package com.intellij.execution.process.impl;

import com.intellij.execution.process.OSProcessManager;
<<<<<<< HEAD
import com.intellij.execution.process.ProcessInfo;
import com.intellij.execution.process.RunnerWinProcess;
import com.intellij.execution.process.UnixProcessManager;
import com.intellij.openapi.diagnostic.Logger;
import com.intellij.openapi.util.SystemInfo;
import org.jetbrains.annotations.NotNull;
import org.jvnet.winp.WinProcess;

import java.util.ArrayList;
import java.util.Collections;
=======
import com.intellij.execution.process.ProcessUtils;
import org.jetbrains.annotations.NotNull;
import org.jetbrains.annotations.Nullable;

>>>>>>> 1e376f0e
import java.util.List;

/**
 * @author nik
 */
public class OSProcessManagerImpl extends OSProcessManager {
<<<<<<< HEAD
  private static final Logger LOG = Logger.getInstance("#com.intellij.execution.process.impl.OSProcessManagerImpl");

  @NotNull
  public static ProcessInfo[] getProcessList() {
    return ProcessListUtil.getProcessList();
  }

=======
>>>>>>> 1e376f0e
  @Override
  public boolean killProcessTree(@NotNull Process process) {
    return ProcessUtils.killProcessTree(process);
  }

  public static void killProcess(@NotNull Process process) {
    ProcessUtils.killProcess(process);
  }

  public static int getProcessID(@NotNull Process process) {
    return ProcessUtils.getProcessID(process);
  }

  @Override
  @Nullable
  public List<String> getCommandLinesOfRunningProcesses() {
<<<<<<< HEAD
    List<String> result = new ArrayList<String>();
    for (ProcessInfo each : getProcessList()) {
      result.add(each.getCommandLine());
    }
    return Collections.unmodifiableList(result); 
=======
    return ProcessUtils.getCommandLinesOfRunningProcesses();
>>>>>>> 1e376f0e
  }
}<|MERGE_RESOLUTION|>--- conflicted
+++ resolved
@@ -16,39 +16,16 @@
 package com.intellij.execution.process.impl;
 
 import com.intellij.execution.process.OSProcessManager;
-<<<<<<< HEAD
-import com.intellij.execution.process.ProcessInfo;
-import com.intellij.execution.process.RunnerWinProcess;
-import com.intellij.execution.process.UnixProcessManager;
-import com.intellij.openapi.diagnostic.Logger;
-import com.intellij.openapi.util.SystemInfo;
-import org.jetbrains.annotations.NotNull;
-import org.jvnet.winp.WinProcess;
-
-import java.util.ArrayList;
-import java.util.Collections;
-=======
 import com.intellij.execution.process.ProcessUtils;
 import org.jetbrains.annotations.NotNull;
 import org.jetbrains.annotations.Nullable;
 
->>>>>>> 1e376f0e
 import java.util.List;
 
 /**
  * @author nik
  */
 public class OSProcessManagerImpl extends OSProcessManager {
-<<<<<<< HEAD
-  private static final Logger LOG = Logger.getInstance("#com.intellij.execution.process.impl.OSProcessManagerImpl");
-
-  @NotNull
-  public static ProcessInfo[] getProcessList() {
-    return ProcessListUtil.getProcessList();
-  }
-
-=======
->>>>>>> 1e376f0e
   @Override
   public boolean killProcessTree(@NotNull Process process) {
     return ProcessUtils.killProcessTree(process);
@@ -65,14 +42,6 @@
   @Override
   @Nullable
   public List<String> getCommandLinesOfRunningProcesses() {
-<<<<<<< HEAD
-    List<String> result = new ArrayList<String>();
-    for (ProcessInfo each : getProcessList()) {
-      result.add(each.getCommandLine());
-    }
-    return Collections.unmodifiableList(result); 
-=======
     return ProcessUtils.getCommandLinesOfRunningProcesses();
->>>>>>> 1e376f0e
   }
 }