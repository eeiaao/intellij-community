--- conflicted
+++ resolved
@@ -175,13 +175,8 @@
             }
         }
 
-<<<<<<< HEAD
-        return cachedResolverForProject.tryGetResolverForModule(NotUnderContentRootModuleInfo)
+        return cachedResolverForProject.tryGetResolverForModule(NotUnderContentRootModuleInfo(project))
             ?: cachedResolverForProject.diagnoseUnknownModuleInfo(moduleInfos.toList())
-=======
-        return cachedResolverForProject.tryGetResolverForModule(NotUnderContentRootModuleInfo(project))
-            ?: cachedResolverForProject.diagnoseUnknownModuleInfo(moduleInfos)
->>>>>>> cccf4a90
     }
 
     internal fun resolverForDescriptor(moduleDescriptor: ModuleDescriptor) =
