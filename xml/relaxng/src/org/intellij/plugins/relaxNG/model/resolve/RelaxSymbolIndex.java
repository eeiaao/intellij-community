--- conflicted
+++ resolved
@@ -44,17 +44,6 @@
   @NonNls
   public static final ID<String, Void> NAME = ID.create("RelaxSymbolIndex");
 
-  public static final FileBasedIndex.InputFilter INPUT_FILTER = new FileBasedIndex.InputFilter() {
-    @Override
-    public boolean acceptInput(VirtualFile file) {
-      if (file.getFileSystem() instanceof JarFileSystem) {
-        return false; // there is lots and lots of custom XML inside zip files
-      }
-      final FileType fileType = file.getFileType();
-      return fileType == StdFileTypes.XML || fileType == RncFileType.getInstance();
-    }
-  };
-
   public static Collection<String> getSymbolNames(Project project) {
     return FileBasedIndex.getInstance().getAllKeys(NAME, project);
   }
@@ -80,8 +69,7 @@
       @NotNull
       public Map<String, Void> map(FileContent inputData) {
         final HashMap<String, Void> map = new HashMap<String, Void>();
-        final FileType type = inputData.getFileType();
-        if (type == XmlFileType.INSTANCE) {
+        if (inputData.getFileType() == XmlFileType.INSTANCE) {
           CharSequence inputDataContentAsText = inputData.getContentAsText();
           if (CharArrayUtil.indexOf(inputDataContentAsText, ApplicationLoader.RNG_NAMESPACE, 0) == -1) return Collections.emptyMap();
           NanoXmlUtil.parse(CharArrayUtil.readerFromCharSequence(inputData.getContentAsText()), new NanoXmlUtil.IXMLBuilderAdapter() {
@@ -119,7 +107,7 @@
               depth--;
             }
           });
-        } else if (type == RncFileType.getInstance()) {
+        } else if (inputData.getFileType() == RncFileType.getInstance()) {
           final PsiFile file = inputData.getPsiFile();
           if (file instanceof XmlFile) {
             final Grammar grammar = GrammarFactory.getGrammar((XmlFile)file);
@@ -148,16 +136,12 @@
 
   @Override
   public FileBasedIndex.InputFilter getInputFilter() {
-<<<<<<< HEAD
-    return INPUT_FILTER;
-=======
     return new DefaultFileTypeSpecificInputFilter(StdFileTypes.XML, RncFileType.getInstance()) {
       @Override
       public boolean acceptInput(VirtualFile file) {
         return !(file.getFileSystem() instanceof JarFileSystem);
       }
     };
->>>>>>> 9c2e798f
   }
 
   @Override
