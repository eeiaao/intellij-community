--- conflicted
+++ resolved
@@ -252,25 +252,15 @@
           myIsAndroidVM = AndroidUtil.isAndroidVM(debugProcess.getVirtualMachineProxy().getVirtualMachine());
           int limit = myIsAndroidVM
               ? AndroidUtil.ANDROID_INSTANCES_LIMIT
-<<<<<<< HEAD
-              : DEFAULT_INSTANCES_COUNT;
-          List<ObjectReference> instances = myInstancesProvider.getInstances(limit);
-=======
               : DEFAULT_INSTANCES_LIMIT;
-          List<ObjectReference> instances = myReferenceType.instances(limit + 1);
->>>>>>> cf716346
+          List<ObjectReference> instances = myInstancesProvider.getInstances(limit + 1);
 
           EvaluationContextImpl evaluationContext = debugProcess
               .getDebuggerContext().createEvaluationContext();
 
-<<<<<<< HEAD
-          if (myIsAndroidVM && instances.size() == AndroidUtil.ANDROID_INSTANCES_LIMIT) {
-            addWarningMessage("Not all instances will be shown (android restriction)");
-=======
           if (instances.size() > limit) {
             addWarningMessage(String.format("Not all instances will be loaded (only %d)", limit));
             instances = instances.subList(0, limit);
->>>>>>> cf716346
           }
 
           final int progressSize = instances.size();
