--- conflicted
+++ resolved
@@ -108,13 +108,8 @@
     <orderEntry type="module" module-name="json" />
     <orderEntry type="module" module-name="json-tests" scope="TEST" />
     <orderEntry type="module" module-name="typeMigration" />
-<<<<<<< HEAD
     <orderEntry type="module" module-name="platform-tests" scope="TEST" />
-    <orderEntry type="module" module-name="android" />
-=======
-    <orderEntry type="module" module-name="platform-tests" />
     <orderEntry type="module" module-name="jps-model-tests" scope="TEST" />
->>>>>>> 84d8cc86
     <orderEntry type="module" module-name="diff-tests" scope="TEST" />
     <orderEntry type="module" module-name="built-in-server-tests" scope="TEST" />
     <orderEntry type="module" module-name="updater" scope="TEST" />
